// tslint:disable no-bitwise no-default-export

import { isNumber, map, omit } from 'lodash';
import { w3cwebsocket as WebSocket } from 'websocket';
import PQueue from 'p-queue';
import { v4 as getGuid } from 'uuid';

import EventTarget from './EventTarget';
import { WebAPIType } from './WebAPI';
import { BatcherType, createBatcher } from '../util/batcher';
import utils from './Helpers';
import WebSocketResource, {
  IncomingWebSocketRequest,
} from './WebsocketResources';
import Crypto from './Crypto';
import { SessionCipherClass, SignalProtocolAddressClass } from '../libsignal.d';
import { ContactBuffer, GroupBuffer } from './ContactsParser';
import { IncomingIdentityKeyError } from './Errors';

import {
  AttachmentPointerClass,
  CallingMessageClass,
  DataMessageClass,
  DownloadAttachmentType,
  EnvelopeClass,
  ReceiptMessageClass,
  SyncMessageClass,
  TypingMessageClass,
  UnprocessedType,
  VerifiedClass,
} from '../textsecure.d';

import { deriveGroupFields, MASTER_KEY_LENGTH } from '../groups';

const RETRY_TIMEOUT = 2 * 60 * 1000;

declare global {
  interface Event {
    code?: string | number;
    configuration?: any;
    confirm?: () => void;
    contactDetails?: any;
    count?: number;
    data?: any;
    deliveryReceipt?: any;
    error?: any;
    eventType?: string | number;
    groupDetails?: any;
    groupId?: string;
    messageRequestResponseType?: number;
    proto?: any;
    read?: any;
    reason?: any;
    sender?: any;
    senderDevice?: any;
    senderUuid?: any;
    source?: any;
    sourceUuid?: any;
    stickerPacks?: any;
    threadE164?: string;
    threadUuid?: string;
    storageServiceKey?: ArrayBuffer;
    timestamp?: any;
    typing?: any;
    verified?: any;
  }
  interface Error {
    reason?: any;
    sender?: SignalProtocolAddressClass;
    senderUuid?: SignalProtocolAddressClass;
  }
}

type CacheAddItemType = {
  envelope: EnvelopeClass;
  data: UnprocessedType;
  request: IncomingWebSocketRequest;
};

type CacheUpdateItemType = {
  id: string;
  data: Partial<UnprocessedType>;
};

class MessageReceiverInner extends EventTarget {
  _onClose?: (ev: any) => Promise<void>;
  appQueue: PQueue;
  cacheAddBatcher: BatcherType<CacheAddItemType>;
  cacheRemoveBatcher: BatcherType<string>;
  cacheUpdateBatcher: BatcherType<CacheUpdateItemType>;
  calledClose?: boolean;
  count: number;
  deviceId: number;
  hasConnected?: boolean;
  incomingQueue: PQueue;
  isEmptied?: boolean;
  // tslint:disable-next-line variable-name
  number_id: string | null;
  password: string;
  pendingQueue: PQueue;
  retryCachedTimeout: any;
  server: WebAPIType;
  serverTrustRoot: ArrayBuffer;
  signalingKey: ArrayBuffer;
  socket?: WebSocket;
  stoppingProcessing?: boolean;
  username: string;
  uuid: string;
  // tslint:disable-next-line variable-name
  uuid_id: string | null;
  wsr?: WebSocketResource;

  constructor(
    oldUsername: string,
    username: string,
    password: string,
    signalingKey: ArrayBuffer,
    options: {
      serverTrustRoot: string;
      retryCached?: string;
    }
  ) {
    super();

    this.count = 0;

    this.signalingKey = signalingKey;
    this.username = oldUsername;
    this.uuid = username;
    this.password = password;
    this.server = window.WebAPI.connect({
      username: username || oldUsername,
      password,
    });

    if (!options.serverTrustRoot) {
      throw new Error('Server trust root is required!');
    }
    this.serverTrustRoot = MessageReceiverInner.stringToArrayBufferBase64(
      options.serverTrustRoot
    );

    this.number_id = oldUsername ? utils.unencodeNumber(oldUsername)[0] : null;
    this.uuid_id = username ? utils.unencodeNumber(username)[0] : null;
    this.deviceId = parseInt(
      utils.unencodeNumber(username || oldUsername)[1],
      10
    );

    this.incomingQueue = new PQueue({ concurrency: 1 });
    this.pendingQueue = new PQueue({ concurrency: 1 });
    this.appQueue = new PQueue({ concurrency: 1 });

    this.cacheAddBatcher = createBatcher<CacheAddItemType>({
      wait: 200,
      maxSize: 30,
      processBatch: this.cacheAndQueueBatch.bind(this),
    });
    this.cacheUpdateBatcher = createBatcher<CacheUpdateItemType>({
      wait: 500,
      maxSize: 30,
      processBatch: this.cacheUpdateBatch.bind(this),
    });
    this.cacheRemoveBatcher = createBatcher<string>({
      wait: 500,
      maxSize: 30,
      processBatch: this.cacheRemoveBatch.bind(this),
    });

    if (options.retryCached) {
      // tslint:disable-next-line no-floating-promises
      this.pendingQueue.add(async () => this.queueAllCached());
    }
  }

  static stringToArrayBuffer = (string: string): ArrayBuffer =>
    window.dcodeIO.ByteBuffer.wrap(string, 'binary').toArrayBuffer();
  static arrayBufferToString = (arrayBuffer: ArrayBuffer): string =>
    window.dcodeIO.ByteBuffer.wrap(arrayBuffer).toString('binary');
  static stringToArrayBufferBase64 = (string: string): ArrayBuffer =>
    window.dcodeIO.ByteBuffer.wrap(string, 'base64').toArrayBuffer();
  static arrayBufferToStringBase64 = (arrayBuffer: ArrayBuffer): string =>
    window.dcodeIO.ByteBuffer.wrap(arrayBuffer).toString('base64');

  connect() {
    if (this.calledClose) {
      return;
    }

    this.count = 0;
    if (this.hasConnected) {
      const ev = new Event('reconnect');
      this.dispatchEvent(ev);
    }

    this.isEmptied = false;
    this.hasConnected = true;

    if (this.socket && this.socket.readyState !== WebSocket.CLOSED) {
      this.socket.close();
      if (this.wsr) {
        this.wsr.close();
      }
    }
    // initialize the socket and start listening for messages
    this.socket = this.server.getMessageSocket();
    this.socket.onclose = this.onclose.bind(this);
    this.socket.onerror = this.onerror.bind(this);
    this.socket.onopen = this.onopen.bind(this);
    this.wsr = new WebSocketResource(this.socket, {
      handleRequest: this.handleRequest.bind(this),
      keepalive: {
        path: '/v1/keepalive',
        disconnect: true,
      },
    });

    // Because sometimes the socket doesn't properly emit its close event
    this._onClose = this.onclose.bind(this);
    if (this._onClose) {
      this.wsr.addEventListener('close', this._onClose);
    }
  }

  async stopProcessing() {
    window.log.info('MessageReceiver: stopProcessing requested');
    this.stoppingProcessing = true;
    return this.close();
  }

  unregisterBatchers() {
    window.log.info('MessageReceiver: unregister batchers');
    this.cacheAddBatcher.unregister();
    this.cacheUpdateBatcher.unregister();
    this.cacheRemoveBatcher.unregister();
  }

  shutdown() {
    if (this.socket) {
      // @ts-ignore
      this.socket.onclose = null;
      // @ts-ignore
      this.socket.onerror = null;
      // @ts-ignore
      this.socket.onopen = null;
      this.socket = undefined;
    }

    if (this.wsr) {
      if (this._onClose) {
        this.wsr.removeEventListener('close', this._onClose);
      }
      this.wsr = undefined;
    }
  }
  async close() {
    window.log.info('MessageReceiver.close()');
    this.calledClose = true;

    // Our WebSocketResource instance will close the socket and emit a 'close' event
    //   if the socket doesn't emit one quickly enough.
    if (this.wsr) {
      this.wsr.close(3000, 'called close');
    }

    this.clearRetryTimeout();

    return this.drain();
  }
  onopen() {
    window.log.info('websocket open');
  }
  onerror() {
    window.log.error('websocket error');
  }
  async dispatchAndWait(event: Event) {
    // tslint:disable-next-line no-floating-promises
    this.appQueue.add(async () => Promise.all(this.dispatchEvent(event)));

    return Promise.resolve();
  }
  async onclose(ev: any) {
    window.log.info(
      'websocket closed',
      ev.code,
      ev.reason || '',
      'calledClose:',
      this.calledClose
    );

    this.shutdown();

    if (this.calledClose) {
      return Promise.resolve();
    }
    if (ev.code === 3000) {
      return Promise.resolve();
    }
    if (ev.code === 3001) {
      this.onEmpty();
    }
    // possible 403 or network issue. Make an request to confirm
    return this.server
      .getDevices()
      .then(this.connect.bind(this)) // No HTTP error? Reconnect
      .catch(async e => {
        const event = new Event('error');
        event.error = e;
        return this.dispatchAndWait(event);
      });
  }
  handleRequest(request: IncomingWebSocketRequest) {
    // We do the message decryption here, instead of in the ordered pending queue,
    // to avoid exposing the time it took us to process messages through the time-to-ack.

    if (request.path !== '/api/v1/message') {
      window.log.info('got request', request.verb, request.path);
      request.respond(200, 'OK');

      if (request.verb === 'PUT' && request.path === '/api/v1/queue/empty') {
        // tslint:disable-next-line no-floating-promises
        this.incomingQueue.add(() => {
          this.onEmpty();
        });
      }
      return;
    }

    const job = async () => {
      let plaintext;
      const headers = request.headers || [];

      if (!request.body) {
        throw new Error(
          'MessageReceiver.handleRequest: request.body was falsey!'
        );
      }

      if (headers.includes('X-Signal-Key: true')) {
        plaintext = await Crypto.decryptWebsocketMessage(
          request.body,
          this.signalingKey
        );
      } else {
        plaintext = request.body.toArrayBuffer();
      }

      try {
        const envelope = window.textsecure.protobuf.Envelope.decode(plaintext);
        window.normalizeUuids(
          envelope,
          ['sourceUuid'],
          'message_receiver::handleRequest::job'
        );
        // After this point, decoding errors are not the server's
        //   fault, and we should handle them gracefully and tell the
        //   user they received an invalid message

        if (envelope.source && this.isBlocked(envelope.source)) {
          request.respond(200, 'OK');
          return;
        }

        if (envelope.sourceUuid && this.isUuidBlocked(envelope.sourceUuid)) {
          request.respond(200, 'OK');
          return;
        }

        // Make non-private envelope IDs dashless so they don't get redacted
        // from logs
        envelope.id = (envelope.serverGuid || getGuid()).replace(/-/g, '');
        envelope.serverTimestamp = envelope.serverTimestamp
          ? envelope.serverTimestamp.toNumber()
          : null;

        // Calculate the message age (time on server).
        envelope.messageAgeSec = this.calculateMessageAge(
          headers,
          envelope.serverTimestamp
        );

        this.cacheAndQueue(envelope, plaintext, request);
      } catch (e) {
        request.respond(500, 'Bad encrypted websocket message');
        window.log.error(
          'Error handling incoming message:',
          e && e.stack ? e.stack : e
        );
        const ev = new Event('error');
        ev.error = e;
        await this.dispatchAndWait(ev);
      }
    };

    // tslint:disable-next-line no-floating-promises
    this.incomingQueue.add(job);
  }
  calculateMessageAge(
    headers: Array<string>,
    serverTimestamp?: number
  ): number {
    let messageAgeSec = 0; // Default to 0 in case of unreliable parameters.

    if (serverTimestamp) {
      // The 'X-Signal-Timestamp' is usually the last item, so start there.
      let it = headers.length;
      while (--it >= 0) {
        const match = headers[it].match(/^X-Signal-Timestamp:\s*(\d+)\s*$/);
        if (match && match.length === 2) {
          const timestamp = Number(match[1]);

          // One final sanity check, the timestamp when a message is pulled from
          // the server should be later than when it was pushed.
          if (timestamp > serverTimestamp) {
            messageAgeSec = Math.floor((timestamp - serverTimestamp) / 1000);
          }

          break;
        }
      }
    }

    return messageAgeSec;
  }
  async addToQueue(task: () => Promise<void>) {
    this.count += 1;

    const promise = this.pendingQueue.add(task);

    const { count } = this;

    const update = () => {
      this.updateProgress(count);
    };

    promise.then(update, update);

    return promise;
  }
  hasEmptied(): boolean {
    return Boolean(this.isEmptied);
  }
  onEmpty() {
    const emitEmpty = () => {
      window.log.info("MessageReceiver: emitting 'empty' event");
      const ev = new Event('empty');
      this.dispatchEvent(ev);
      this.isEmptied = true;

      this.maybeScheduleRetryTimeout();
    };

    const waitForPendingQueue = async () => {
      window.log.info(
        "MessageReceiver: finished processing messages after 'empty', now waiting for application"
      );

      // We don't await here because we don't want this to gate future message processing
      // tslint:disable-next-line no-floating-promises
      this.appQueue.add(emitEmpty);
    };

    const waitForIncomingQueue = () => {
      // tslint:disable-next-line no-floating-promises
      this.addToQueue(waitForPendingQueue);

      // Note: this.count is used in addToQueue
      // Resetting count so everything from the websocket after this starts at zero
      this.count = 0;
    };

    const waitForCacheAddBatcher = async () => {
      await this.cacheAddBatcher.onIdle();
      // tslint:disable-next-line no-floating-promises
      this.incomingQueue.add(waitForIncomingQueue);
    };

    // tslint:disable-next-line no-floating-promises
    waitForCacheAddBatcher();
  }
  async drain() {
    const waitForIncomingQueue = async () =>
      this.addToQueue(async () => {
        window.log.info('drained');
      });

    return this.incomingQueue.add(waitForIncomingQueue);
  }
  updateProgress(count: number) {
    // count by 10s
    if (count % 10 !== 0) {
      return;
    }
    const ev = new Event('progress');
    ev.count = count;
    this.dispatchEvent(ev);
  }
  async queueAllCached() {
    const items = await this.getAllFromCache();
    const max = items.length;
    for (let i = 0; i < max; i += 1) {
      // eslint-disable-next-line no-await-in-loop
      await this.queueCached(items[i]);
    }
  }
  async queueCached(item: UnprocessedType) {
    try {
      let envelopePlaintext: ArrayBuffer;

      if (item.envelope && item.version === 2) {
        envelopePlaintext = MessageReceiverInner.stringToArrayBufferBase64(
          item.envelope
        );
      } else if (item.envelope && typeof item.envelope === 'string') {
        envelopePlaintext = MessageReceiverInner.stringToArrayBuffer(
          item.envelope
        );
      } else {
        throw new Error(
          'MessageReceiver.queueCached: item.envelope was malformed'
        );
      }

      const envelope = window.textsecure.protobuf.Envelope.decode(
        envelopePlaintext
      );
      envelope.id = envelope.serverGuid || item.id;
      envelope.source = envelope.source || item.source;
      envelope.sourceUuid = envelope.sourceUuid || item.sourceUuid;
      envelope.sourceDevice = envelope.sourceDevice || item.sourceDevice;
      envelope.serverTimestamp =
        envelope.serverTimestamp || item.serverTimestamp;

      const { decrypted } = item;
      if (decrypted) {
        let payloadPlaintext: ArrayBuffer;

        if (item.version === 2) {
          payloadPlaintext = MessageReceiverInner.stringToArrayBufferBase64(
            decrypted
          );
        } else if (typeof decrypted === 'string') {
          payloadPlaintext = MessageReceiverInner.stringToArrayBuffer(
            decrypted
          );
        } else {
          throw new Error('Cached decrypted value was not a string!');
        }
        // tslint:disable-next-line no-floating-promises
        this.queueDecryptedEnvelope(envelope, payloadPlaintext);
      } else {
        // tslint:disable-next-line no-floating-promises
        this.queueEnvelope(envelope);
      }
    } catch (error) {
      window.log.error(
        'queueCached error handling item',
        item.id,
        'removing it. Error:',
        error && error.stack ? error.stack : error
      );

      try {
        const { id } = item;
        await window.textsecure.storage.unprocessed.remove(id);
      } catch (deleteError) {
        window.log.error(
          'queueCached error deleting item',
          item.id,
          'Error:',
          deleteError && deleteError.stack ? deleteError.stack : deleteError
        );
      }
    }
  }
  getEnvelopeId(envelope: EnvelopeClass) {
    if (envelope.sourceUuid || envelope.source) {
      return `${envelope.sourceUuid || envelope.source}.${
        envelope.sourceDevice
      } ${envelope.timestamp.toNumber()} (${envelope.id})`;
    }

    return envelope.id;
  }
  clearRetryTimeout() {
    if (this.retryCachedTimeout) {
      clearInterval(this.retryCachedTimeout);
      this.retryCachedTimeout = null;
    }
  }
  maybeScheduleRetryTimeout() {
    if (this.isEmptied) {
      this.clearRetryTimeout();
      this.retryCachedTimeout = setTimeout(() => {
        // tslint:disable-next-line no-floating-promises
        this.pendingQueue.add(async () => this.queueAllCached());
      }, RETRY_TIMEOUT);
    }
  }
  async getAllFromCache() {
    window.log.info('getAllFromCache');
    const count = await window.textsecure.storage.unprocessed.getCount();

    if (count > 1500) {
      await window.textsecure.storage.unprocessed.removeAll();
      window.log.warn(
        `There were ${count} messages in cache. Deleted all instead of reprocessing`
      );
      return [];
    }

    const items = await window.textsecure.storage.unprocessed.getAll();
    window.log.info('getAllFromCache loaded', items.length, 'saved envelopes');

    return Promise.all(
      map(items, async item => {
        const attempts = 1 + (item.attempts || 0);

        try {
          if (attempts >= 3) {
            window.log.warn(
              'getAllFromCache final attempt for envelope',
              item.id
            );
            await window.textsecure.storage.unprocessed.remove(item.id);
          } else {
            await window.textsecure.storage.unprocessed.updateAttempts(
              item.id,
              attempts
            );
          }
        } catch (error) {
          window.log.error(
            'getAllFromCache error updating item after load:',
            error && error.stack ? error.stack : error
          );
        }

        return item;
      })
    );
  }
  async cacheAndQueueBatch(items: Array<CacheAddItemType>) {
    const dataArray = items.map(item => item.data);
    try {
      await window.textsecure.storage.unprocessed.batchAdd(dataArray);
      items.forEach(item => {
        item.request.respond(200, 'OK');
        // tslint:disable-next-line no-floating-promises
        this.queueEnvelope(item.envelope);
      });

      this.maybeScheduleRetryTimeout();
    } catch (error) {
      items.forEach(item => {
        item.request.respond(500, 'Failed to cache message');
      });
      window.log.error(
        'cacheAndQueue error trying to add messages to cache:',
        error && error.stack ? error.stack : error
      );
    }
  }
  cacheAndQueue(
    envelope: EnvelopeClass,
    plaintext: ArrayBuffer,
    request: IncomingWebSocketRequest
  ) {
    const { id } = envelope;
    const data = {
      id,
      version: 2,
      envelope: MessageReceiverInner.arrayBufferToStringBase64(plaintext),
      timestamp: Date.now(),
      attempts: 1,
    };
    this.cacheAddBatcher.add({
      request,
      envelope,
      data,
    });
  }
  async cacheUpdateBatch(items: Array<Partial<UnprocessedType>>) {
    await window.textsecure.storage.unprocessed.addDecryptedDataToList(items);
  }
  updateCache(envelope: EnvelopeClass, plaintext: ArrayBuffer) {
    const { id } = envelope;
    const data = {
      source: envelope.source,
      sourceUuid: envelope.sourceUuid,
      sourceDevice: envelope.sourceDevice,
      serverTimestamp: envelope.serverTimestamp,
      decrypted: MessageReceiverInner.arrayBufferToStringBase64(plaintext),
    };
    this.cacheUpdateBatcher.add({ id, data });
  }
  async cacheRemoveBatch(items: Array<string>) {
    await window.textsecure.storage.unprocessed.remove(items);
  }
  removeFromCache(envelope: EnvelopeClass) {
    const { id } = envelope;
    this.cacheRemoveBatcher.add(id);
  }
  async queueDecryptedEnvelope(
    envelope: EnvelopeClass,
    plaintext: ArrayBuffer
  ) {
    const id = this.getEnvelopeId(envelope);
    window.log.info('queueing decrypted envelope', id);

    const task = this.handleDecryptedEnvelope.bind(this, envelope, plaintext);
    const taskWithTimeout = window.textsecure.createTaskWithTimeout(
      task,
      `queueEncryptedEnvelope ${id}`
    );
    const promise = this.addToQueue(taskWithTimeout);

    return promise.catch(error => {
      window.log.error(
        `queueDecryptedEnvelope error handling envelope ${id}:`,
        error && error.stack ? error.stack : error
      );
    });
  }
  async queueEnvelope(envelope: EnvelopeClass) {
    const id = this.getEnvelopeId(envelope);
    window.log.info('queueing envelope', id);

    const task = this.handleEnvelope.bind(this, envelope);
    const taskWithTimeout = window.textsecure.createTaskWithTimeout(
      task,
      `queueEnvelope ${id}`
    );
    const promise = this.addToQueue(taskWithTimeout);

    return promise.catch(error => {
      const args = [
        'queueEnvelope error handling envelope',
        this.getEnvelopeId(envelope),
        ':',
        error && error.stack ? error.stack : error,
      ];
      if (error.warn) {
        window.log.warn(...args);
      } else {
        window.log.error(...args);
      }
    });
  }
  // Same as handleEnvelope, just without the decryption step. Necessary for handling
  //   messages which were successfully decrypted, but application logic didn't finish
  //   processing.
  async handleDecryptedEnvelope(
    envelope: EnvelopeClass,
    plaintext: ArrayBuffer
  ): Promise<void> {
    if (this.stoppingProcessing) {
      return;
    }
    // No decryption is required for delivery receipts, so the decrypted field of
    //   the Unprocessed model will never be set

    if (envelope.content) {
      await this.innerHandleContentMessage(envelope, plaintext);

      return;
    } else if (envelope.legacyMessage) {
      await this.innerHandleLegacyMessage(envelope, plaintext);

      return;
    }

    this.removeFromCache(envelope);
    throw new Error('Received message with no content and no legacyMessage');
  }
  async handleEnvelope(envelope: EnvelopeClass) {
    if (this.stoppingProcessing) {
      return Promise.resolve();
    }

    if (envelope.type === window.textsecure.protobuf.Envelope.Type.RECEIPT) {
      return this.onDeliveryReceipt(envelope);
    }

    if (envelope.content) {
      return this.handleContentMessage(envelope);
    } else if (envelope.legacyMessage) {
      return this.handleLegacyMessage(envelope);
    }
    this.removeFromCache(envelope);
    throw new Error('Received message with no content and no legacyMessage');
  }
  getStatus() {
    if (this.socket) {
      return this.socket.readyState;
    } else if (this.hasConnected) {
      return WebSocket.CLOSED;
    }
    return -1;
  }
  async onDeliveryReceipt(envelope: EnvelopeClass) {
    // tslint:disable-next-line promise-must-complete
    return new Promise((resolve, reject) => {
      const ev = new Event('delivery');
      ev.confirm = this.removeFromCache.bind(this, envelope);
      ev.deliveryReceipt = {
        timestamp: envelope.timestamp.toNumber(),
        source: envelope.source,
        sourceUuid: envelope.sourceUuid,
        sourceDevice: envelope.sourceDevice,
      };
      this.dispatchAndWait(ev).then(resolve as any, reject as any);
    });
  }
  unpad(paddedData: ArrayBuffer) {
    const paddedPlaintext = new Uint8Array(paddedData);
    let plaintext;

    for (let i = paddedPlaintext.length - 1; i >= 0; i -= 1) {
      if (paddedPlaintext[i] === 0x80) {
        plaintext = new Uint8Array(i);
        plaintext.set(paddedPlaintext.subarray(0, i));
        plaintext = plaintext.buffer;
        break;
      } else if (paddedPlaintext[i] !== 0x00) {
        throw new Error('Invalid padding');
      }
    }

    return plaintext;
  }

  // tslint:disable-next-line max-func-body-length
  async decrypt(
    envelope: EnvelopeClass,
    ciphertext: any
  ): Promise<ArrayBuffer> {
    const { serverTrustRoot } = this;

    let address: SignalProtocolAddressClass;
    let promise;
    const identifier = envelope.source || envelope.sourceUuid;

    address = new window.libsignal.SignalProtocolAddress(
      // Using source as opposed to sourceUuid allows us to get the existing
      // session if we haven't yet harvested the incoming uuid
      identifier as any,
      envelope.sourceDevice as any
    );

    const ourNumber = window.textsecure.storage.user.getNumber();
    const ourUuid = window.textsecure.storage.user.getUuid();
    const options: any = {};

    // No limit on message keys if we're communicating with our other devices
    if (
      (envelope.source && ourNumber && ourNumber === envelope.source) ||
      (envelope.sourceUuid && ourUuid && ourUuid === envelope.sourceUuid)
    ) {
      options.messageKeysLimit = false;
    }

    const sessionCipher = new window.libsignal.SessionCipher(
      window.textsecure.storage.protocol,
      address,
      options
    );
    const secretSessionCipher = new window.Signal.Metadata.SecretSessionCipher(
      window.textsecure.storage.protocol
    );

    const me = {
      number: ourNumber,
      uuid: ourUuid,
      deviceId: parseInt(
        window.textsecure.storage.user.getDeviceId() as string,
        10
      ),
    };

    switch (envelope.type) {
      case window.textsecure.protobuf.Envelope.Type.CIPHERTEXT:
        window.log.info('message from', this.getEnvelopeId(envelope));
        promise = sessionCipher
          .decryptWhisperMessage(ciphertext)
          .then(this.unpad);
        break;
      case window.textsecure.protobuf.Envelope.Type.PREKEY_BUNDLE:
        window.log.info('prekey message from', this.getEnvelopeId(envelope));
        promise = this.decryptPreKeyWhisperMessage(
          ciphertext,
          sessionCipher,
          address
        );
        break;
      case window.textsecure.protobuf.Envelope.Type.UNIDENTIFIED_SENDER:
        window.log.info('received unidentified sender message');
        promise = secretSessionCipher
          .decrypt(
            window.Signal.Metadata.createCertificateValidator(serverTrustRoot),
            ciphertext.toArrayBuffer(),
            Math.min(envelope.serverTimestamp || Date.now(), Date.now()),
            me
          )
          .then(
            result => {
              const { isMe, sender, senderUuid, content } = result;

              // We need to drop incoming messages from ourself since server can't
              //   do it for us
              if (isMe) {
                return { isMe: true };
              }

              if (
                (sender && this.isBlocked(sender.getName())) ||
                (senderUuid && this.isUuidBlocked(senderUuid.getName()))
              ) {
                window.log.info(
                  'Dropping blocked message after sealed sender decryption'
                );
                return { isBlocked: true };
              }

              // Here we take this sender information and attach it back to the envelope
              //   to make the rest of the app work properly.

              const originalSource = envelope.source;
              const originalSourceUuid = envelope.sourceUuid;

              // eslint-disable-next-line no-param-reassign
              envelope.source = sender && sender.getName();
              // eslint-disable-next-line no-param-reassign
              envelope.sourceUuid = senderUuid && senderUuid.getName();
              window.normalizeUuids(
                envelope,
                ['sourceUuid'],
                'message_receiver::decrypt::UNIDENTIFIED_SENDER'
              );
              // eslint-disable-next-line no-param-reassign
              envelope.sourceDevice =
                (sender && sender.getDeviceId()) ||
                (senderUuid && senderUuid.getDeviceId());
              // eslint-disable-next-line no-param-reassign
              envelope.unidentifiedDeliveryReceived = !(
                originalSource || originalSourceUuid
              );

              // Return just the content because that matches the signature of the other
              //   decrypt methods used above.
              return this.unpad(content);
            },
            (error: Error) => {
              const { sender, senderUuid } = error || {};

              if (sender || senderUuid) {
                const originalSource = envelope.source;
                const originalSourceUuid = envelope.sourceUuid;

                if (
                  (sender && this.isBlocked(sender.getName())) ||
                  (senderUuid && this.isUuidBlocked(senderUuid.getName()))
                ) {
                  window.log.info(
                    'Dropping blocked message with error after sealed sender decryption'
                  );
                  return { isBlocked: true };
                }

                // eslint-disable-next-line no-param-reassign
                envelope.source = sender && sender.getName();
                // eslint-disable-next-line no-param-reassign
                envelope.sourceUuid =
                  senderUuid && senderUuid.getName().toLowerCase();
                window.normalizeUuids(
                  envelope,
                  ['sourceUuid'],
                  'message_receiver::decrypt::UNIDENTIFIED_SENDER::error'
                );
                // eslint-disable-next-line no-param-reassign
                envelope.sourceDevice =
                  (sender && sender.getDeviceId()) ||
                  (senderUuid && senderUuid.getDeviceId());
                // eslint-disable-next-line no-param-reassign
                envelope.unidentifiedDeliveryReceived = !(
                  originalSource || originalSourceUuid
                );

                throw error;
              }

              this.removeFromCache(envelope);
              throw error;
            }
          );
        break;
      default:
        promise = Promise.reject(new Error('Unknown message type'));
    }

    return promise
      .then((plaintext: any) => {
        const { isMe, isBlocked } = plaintext || {};
        if (isMe || isBlocked) {
          this.removeFromCache(envelope);
          return null;
        }

        // Note: this is an out of band update; there are cases where the item in the
        //   cache has already been deleted by the time this runs. That's okay.
        this.updateCache(envelope, plaintext);

        return plaintext;
      })
      .catch(async error => {
        let errorToThrow = error;

        if (error && error.message === 'Unknown identity key') {
          // create an error that the UI will pick up and ask the
          // user if they want to re-negotiate
          const buffer = window.dcodeIO.ByteBuffer.wrap(ciphertext);
          errorToThrow = new IncomingIdentityKeyError(
            address.toString(),
            buffer.toArrayBuffer(),
            error.identityKey
          );
        }
        const ev = new Event('error');
        ev.error = errorToThrow;
        ev.proto = envelope;
        ev.confirm = this.removeFromCache.bind(this, envelope);

        const returnError = async () => Promise.reject(errorToThrow);
        return this.dispatchAndWait(ev).then(returnError, returnError);
      });
  }
  async decryptPreKeyWhisperMessage(
    ciphertext: ArrayBuffer,
    sessionCipher: SessionCipherClass,
    address: SignalProtocolAddressClass
  ) {
    const padded = await sessionCipher.decryptPreKeyWhisperMessage(ciphertext);

    try {
      return this.unpad(padded);
    } catch (e) {
      if (e.message === 'Unknown identity key') {
        // create an error that the UI will pick up and ask the
        // user if they want to re-negotiate
        const buffer = window.dcodeIO.ByteBuffer.wrap(ciphertext);
        throw new IncomingIdentityKeyError(
          address.toString(),
          buffer.toArrayBuffer(),
          e.identityKey
        );
      }
      throw e;
    }
  }
  async handleSentMessage(
    envelope: EnvelopeClass,
    sentContainer: SyncMessageClass.Sent
  ) {
    const {
      destination,
      destinationUuid,
      timestamp,
      message: msg,
      expirationStartTimestamp,
      unidentifiedStatus,
      isRecipientUpdate,
    } = sentContainer;

    if (!msg) {
      throw new Error('MessageReceiver.handleSentMessage: message was falsey!');
    }

    let p: Promise<any> = Promise.resolve();
    // eslint-disable-next-line no-bitwise
    if (
      msg.flags &&
      msg.flags & window.textsecure.protobuf.DataMessage.Flags.END_SESSION
    ) {
      const identifier = destination || destinationUuid;
      if (!identifier) {
        throw new Error(
          'MessageReceiver.handleSentMessage: Cannot end session with falsey destination'
        );
      }
      p = this.handleEndSession(identifier);
    }
    return p.then(async () =>
      this.processDecrypted(envelope, msg).then(message => {
        // prettier-ignore
        const groupId = this.getGroupId(message);
        const isBlocked = this.isGroupBlocked(groupId);
        const { source, sourceUuid } = envelope;
        const ourE164 = window.textsecure.storage.user.getNumber();
        const ourUuid = window.textsecure.storage.user.getUuid();
        const isMe =
          (source && ourE164 && source === ourE164) ||
          (sourceUuid && ourUuid && sourceUuid === ourUuid);
        const isLeavingGroup = Boolean(
          !message.groupV2 &&
            message.group &&
            message.group.type ===
              window.textsecure.protobuf.GroupContext.Type.QUIT
        );

        if (groupId && isBlocked && !(isMe && isLeavingGroup)) {
          window.log.warn(
            `Message ${this.getEnvelopeId(
              envelope
            )} ignored; destined for blocked group`
          );
          this.removeFromCache(envelope);
          return;
        }

        const ev = new Event('sent');
        ev.confirm = this.removeFromCache.bind(this, envelope);
        ev.data = {
          destination,
          destinationUuid,
          timestamp: timestamp.toNumber(),
          serverTimestamp: envelope.serverTimestamp,
          device: envelope.sourceDevice,
          unidentifiedStatus,
          message,
          isRecipientUpdate,
        };
        if (expirationStartTimestamp) {
          ev.data.expirationStartTimestamp = expirationStartTimestamp.toNumber();
        }
        return this.dispatchAndWait(ev);
      })
    );
  }
  async handleDataMessage(envelope: EnvelopeClass, msg: DataMessageClass) {
    window.log.info('data message from', this.getEnvelopeId(envelope));
    let p: Promise<any> = Promise.resolve();
    // eslint-disable-next-line no-bitwise
    const destination = envelope.source || envelope.sourceUuid;
    if (!destination) {
      throw new Error(
        'MessageReceiver.handleDataMessage: source and sourceUuid were falsey'
      );
    }

    if (!window.GV2 && msg.groupV2) {
      this.removeFromCache(envelope);
      window.log.info(
        'MessageReceiver.handleDataMessage: dropping GroupV2 message'
      );
      return;
    }

    this.deriveGroupsV2Data(msg);

    if (
      msg.flags &&
      msg.flags & window.textsecure.protobuf.DataMessage.Flags.END_SESSION
    ) {
      p = this.handleEndSession(destination);
    }

    if (
      msg.flags &&
      msg.flags &
        window.textsecure.protobuf.DataMessage.Flags.PROFILE_KEY_UPDATE
    ) {
      const ev = new Event('profileKeyUpdate');
      ev.confirm = this.removeFromCache.bind(this, envelope);
      ev.data = {
        source: envelope.source,
        sourceUuid: envelope.sourceUuid,
        profileKey: msg.profileKey.toString('base64'),
      };
      return this.dispatchAndWait(ev);
    }

    return p.then(async () =>
      this.processDecrypted(envelope, msg).then(message => {
        // prettier-ignore
        const groupId = this.getGroupId(message);
        const isBlocked = this.isGroupBlocked(groupId);
        const { source, sourceUuid } = envelope;
        const ourE164 = window.textsecure.storage.user.getNumber();
        const ourUuid = window.textsecure.storage.user.getUuid();
        const isMe =
          (source && ourE164 && source === ourE164) ||
          (sourceUuid && ourUuid && sourceUuid === ourUuid);
        const isLeavingGroup = Boolean(
          !message.groupV2 &&
            message.group &&
            message.group.type ===
              window.textsecure.protobuf.GroupContext.Type.QUIT
        );

        if (groupId && isBlocked && !(isMe && isLeavingGroup)) {
          window.log.warn(
            `Message ${this.getEnvelopeId(
              envelope
            )} ignored; destined for blocked group`
          );
          this.removeFromCache(envelope);
          return;
        }

        const ev = new Event('message');
        ev.confirm = this.removeFromCache.bind(this, envelope);
        ev.data = {
          source: envelope.source,
          sourceUuid: envelope.sourceUuid,
          sourceDevice: envelope.sourceDevice,
          timestamp: envelope.timestamp.toNumber(),
          serverTimestamp: envelope.serverTimestamp,
          unidentifiedDeliveryReceived: envelope.unidentifiedDeliveryReceived,
          message,
        };
        return this.dispatchAndWait(ev);
      })
    );
  }
  async handleLegacyMessage(envelope: EnvelopeClass) {
    return this.decrypt(envelope, envelope.legacyMessage).then(plaintext => {
      if (!plaintext) {
        window.log.warn('handleLegacyMessage: plaintext was falsey');
        return null;
      }
      return this.innerHandleLegacyMessage(envelope, plaintext);
    });
  }
  async innerHandleLegacyMessage(
    envelope: EnvelopeClass,
    plaintext: ArrayBuffer
  ) {
    const message = window.textsecure.protobuf.DataMessage.decode(plaintext);
    return this.handleDataMessage(envelope, message);
  }
  async handleContentMessage(envelope: EnvelopeClass) {
    return this.decrypt(envelope, envelope.content).then(plaintext => {
      if (!plaintext) {
        window.log.warn('handleContentMessage: plaintext was falsey');
        return null;
      }
      return this.innerHandleContentMessage(envelope, plaintext);
    });
  }
  async innerHandleContentMessage(
    envelope: EnvelopeClass,
    plaintext: ArrayBuffer
  ) {
    const content = window.textsecure.protobuf.Content.decode(plaintext);
    if (content.syncMessage) {
      return this.handleSyncMessage(envelope, content.syncMessage);
    } else if (content.dataMessage) {
      return this.handleDataMessage(envelope, content.dataMessage);
    } else if (content.nullMessage) {
      this.handleNullMessage(envelope);
      return;
    } else if (content.callingMessage) {
      return this.handleCallingMessage(envelope, content.callingMessage);
    } else if (content.receiptMessage) {
      return this.handleReceiptMessage(envelope, content.receiptMessage);
    } else if (content.typingMessage) {
      return this.handleTypingMessage(envelope, content.typingMessage);
    }
    this.removeFromCache(envelope);
    throw new Error('Unsupported content message');
  }
  async handleCallingMessage(
    envelope: EnvelopeClass,
    callingMessage: CallingMessageClass
  ) {
    this.removeFromCache(envelope);
    await window.Signal.Services.calling.handleCallingMessage(
      envelope,
      callingMessage
    );
  }
  async handleReceiptMessage(
    envelope: EnvelopeClass,
    receiptMessage: ReceiptMessageClass
  ) {
    const results = [];
    if (
      receiptMessage.type ===
      window.textsecure.protobuf.ReceiptMessage.Type.DELIVERY
    ) {
      for (let i = 0; i < receiptMessage.timestamp.length; i += 1) {
        const ev = new Event('delivery');
        ev.confirm = this.removeFromCache.bind(this, envelope);
        ev.deliveryReceipt = {
          timestamp: receiptMessage.timestamp[i].toNumber(),
          envelopeTimestamp: envelope.timestamp.toNumber(),
          source: envelope.source,
          sourceUuid: envelope.sourceUuid,
          sourceDevice: envelope.sourceDevice,
        };
        results.push(this.dispatchAndWait(ev));
      }
    } else if (
      receiptMessage.type ===
      window.textsecure.protobuf.ReceiptMessage.Type.READ
    ) {
      for (let i = 0; i < receiptMessage.timestamp.length; i += 1) {
        const ev = new Event('read');
        ev.confirm = this.removeFromCache.bind(this, envelope);
        ev.timestamp = envelope.timestamp.toNumber();
        ev.read = {
          timestamp: receiptMessage.timestamp[i].toNumber(),
          envelopeTimestamp: envelope.timestamp.toNumber(),
          source: envelope.source,
          sourceUuid: envelope.sourceUuid,
        };
        results.push(this.dispatchAndWait(ev));
      }
    }
    return Promise.all(results);
  }
  handleTypingMessage(
    envelope: EnvelopeClass,
    typingMessage: TypingMessageClass
  ) {
    const ev = new Event('typing');

    this.removeFromCache(envelope);

    if (envelope.timestamp && typingMessage.timestamp) {
      const envelopeTimestamp = envelope.timestamp.toNumber();
      const typingTimestamp = typingMessage.timestamp.toNumber();

      if (typingTimestamp !== envelopeTimestamp) {
        window.log.warn(
          `Typing message envelope timestamp (${envelopeTimestamp}) did not match typing timestamp (${typingTimestamp})`
        );
        return null;
      }
    }

    const { groupId, timestamp, action } = typingMessage;

    ev.sender = envelope.source;
    ev.senderUuid = envelope.sourceUuid;
    ev.senderDevice = envelope.sourceDevice;

    const groupIdBuffer = groupId ? groupId.toArrayBuffer() : null;

    ev.typing = {
      typingMessage,
      timestamp: timestamp ? timestamp.toNumber() : Date.now(),
      groupId:
        groupIdBuffer && groupIdBuffer.byteLength <= 16
          ? groupId.toString('binary')
          : null,
      groupV2Id:
        groupIdBuffer && groupIdBuffer.byteLength > 16
          ? groupId.toString('base64')
          : null,
      started:
        action === window.textsecure.protobuf.TypingMessage.Action.STARTED,
      stopped:
        action === window.textsecure.protobuf.TypingMessage.Action.STOPPED,
    };

    return this.dispatchEvent(ev);
  }
  handleNullMessage(envelope: EnvelopeClass) {
    window.log.info('null message from', this.getEnvelopeId(envelope));
    this.removeFromCache(envelope);
  }

  deriveGroupsV2Data(message: DataMessageClass) {
    const { groupV2 } = message;

    if (!groupV2) {
      return;
    }

    if (!isNumber(groupV2.revision)) {
      throw new Error('deriveGroupsV2Data: revision was not a number');
    }
    if (!groupV2.masterKey) {
      throw new Error('deriveGroupsV2Data: had falsey masterKey');
    }

    const toBase64 = MessageReceiverInner.arrayBufferToStringBase64;
    const masterKey: ArrayBuffer = groupV2.masterKey.toArrayBuffer();
    const length = masterKey.byteLength;
    if (length !== MASTER_KEY_LENGTH) {
      throw new Error(
        `deriveGroupsV2Data: masterKey had length ${length}, expected ${MASTER_KEY_LENGTH}`
      );
    }

    const fields = deriveGroupFields(masterKey);
    groupV2.masterKey = toBase64(masterKey);
    groupV2.secretParams = toBase64(fields.secretParams);
    groupV2.publicParams = toBase64(fields.publicParams);
    groupV2.id = toBase64(fields.id);

    if (groupV2.groupChange) {
      groupV2.groupChange = groupV2.groupChange.toString('base64');
    }
  }
  getGroupId(message: DataMessageClass) {
    if (message.groupV2) {
      return message.groupV2.id;
    }
    if (message.group) {
      return message.group.id.toString('binary');
    }

    return null;
  }

  getDestination(sentMessage: SyncMessageClass.Sent) {
    if (sentMessage.message && sentMessage.message.groupV2) {
      return `groupv2(${sentMessage.message.groupV2.id})`;
    } else if (sentMessage.message && sentMessage.message.group) {
      return `group(${sentMessage.message.group.id.toBinary()})`;
    } else {
      return sentMessage.destination || sentMessage.destinationUuid;
    }
  }

  // tslint:disable-next-line cyclomatic-complexity
  async handleSyncMessage(
    envelope: EnvelopeClass,
    syncMessage: SyncMessageClass
  ) {
    const unidentified = syncMessage.sent
      ? syncMessage.sent.unidentifiedStatus || []
      : [];
    window.normalizeUuids(
      syncMessage,
      [
        'sent.destinationUuid',
        ...unidentified.map(
          (_el, i) => `sent.unidentifiedStatus.${i}.destinationUuid`
        ),
      ],
      'message_receiver::handleSyncMessage'
    );
    const fromSelfSource =
      envelope.source && envelope.source === this.number_id;
    const fromSelfSourceUuid =
      envelope.sourceUuid && envelope.sourceUuid === this.uuid_id;
    if (!fromSelfSource && !fromSelfSourceUuid) {
      throw new Error('Received sync message from another number');
    }
    // tslint:disable-next-line triple-equals
    if (envelope.sourceDevice == this.deviceId) {
      throw new Error('Received sync message from our own device');
    }
    if (syncMessage.sent) {
      const sentMessage = syncMessage.sent;

      if (!sentMessage || !sentMessage.message) {
        throw new Error(
          'MessageReceiver.handleSyncMessage: sync sent message was missing message'
        );
      }

      if (!window.GV2 && sentMessage.message.groupV2) {
        this.removeFromCache(envelope);
        window.log.info(
          'MessageReceiver.handleSyncMessage: dropping GroupV2 message'
        );
        return;
      }

      this.deriveGroupsV2Data(sentMessage.message);

      window.log.info(
        'sent message to',
        this.getDestination(sentMessage),
        sentMessage.timestamp.toNumber(),
        'from',
        this.getEnvelopeId(envelope)
      );
      return this.handleSentMessage(envelope, sentMessage);
    } else if (syncMessage.contacts) {
      this.handleContacts(envelope, syncMessage.contacts);
      return;
    } else if (syncMessage.groups) {
      this.handleGroups(envelope, syncMessage.groups);
      return;
    } else if (syncMessage.blocked) {
      return this.handleBlocked(envelope, syncMessage.blocked);
    } else if (syncMessage.request) {
      window.log.info('Got SyncMessage Request');
      this.removeFromCache(envelope);
      return;
    } else if (syncMessage.read && syncMessage.read.length) {
      window.log.info('read messages from', this.getEnvelopeId(envelope));
      return this.handleRead(envelope, syncMessage.read);
    } else if (syncMessage.verified) {
      return this.handleVerified(envelope, syncMessage.verified);
    } else if (syncMessage.configuration) {
      return this.handleConfiguration(envelope, syncMessage.configuration);
    } else if (
      syncMessage.stickerPackOperation &&
      syncMessage.stickerPackOperation.length > 0
    ) {
      return this.handleStickerPackOperation(
        envelope,
        syncMessage.stickerPackOperation
      );
    } else if (syncMessage.viewOnceOpen) {
      return this.handleViewOnceOpen(envelope, syncMessage.viewOnceOpen);
    } else if (syncMessage.messageRequestResponse) {
      return this.handleMessageRequestResponse(
        envelope,
        syncMessage.messageRequestResponse
      );
    } else if (syncMessage.fetchLatest) {
      return this.handleFetchLatest(envelope, syncMessage.fetchLatest);
    } else if (syncMessage.keys) {
      return this.handleKeys(envelope, syncMessage.keys);
    }

    this.removeFromCache(envelope);
    throw new Error('Got empty SyncMessage');
  }
  async handleConfiguration(
    envelope: EnvelopeClass,
    configuration: SyncMessageClass.Configuration
  ) {
    window.log.info('got configuration sync message');
    const ev = new Event('configuration');
    ev.confirm = this.removeFromCache.bind(this, envelope);
    ev.configuration = configuration;
    return this.dispatchAndWait(ev);
  }
  async handleViewOnceOpen(
    envelope: EnvelopeClass,
    sync: SyncMessageClass.ViewOnceOpen
  ) {
    window.log.info('got view once open sync message');

    const ev = new Event('viewSync');
    ev.confirm = this.removeFromCache.bind(this, envelope);
    ev.source = sync.sender;
    ev.sourceUuid = sync.senderUuid;
    ev.timestamp = sync.timestamp ? sync.timestamp.toNumber() : null;

    window.normalizeUuids(
      ev,
      ['sourceUuid'],
      'message_receiver::handleViewOnceOpen'
    );

    return this.dispatchAndWait(ev);
  }
  async handleMessageRequestResponse(
    envelope: EnvelopeClass,
    sync: SyncMessageClass.MessageRequestResponse
  ) {
    window.log.info('got message request response sync message');

    const ev = new Event('messageRequestResponse');
    ev.confirm = this.removeFromCache.bind(this, envelope);
    ev.threadE164 = sync.threadE164;
    ev.threadUuid = sync.threadUuid;
    ev.groupId = sync.groupId ? sync.groupId.toString('binary') : null;
    ev.messageRequestResponseType = sync.type;

    window.normalizeUuids(
      ev,
      ['threadUuid'],
      'MessageReceiver::handleMessageRequestResponse'
    );
  }
  async handleFetchLatest(
    envelope: EnvelopeClass,
    sync: SyncMessageClass.FetchLatest
  ) {
    window.log.info('got fetch latest sync message');

    const ev = new Event('fetchLatest');
    ev.confirm = this.removeFromCache.bind(this, envelope);
    ev.eventType = sync.type;

    return this.dispatchAndWait(ev);
  }
  async handleKeys(envelope: EnvelopeClass, sync: SyncMessageClass.Keys) {
    window.log.info('got keys sync message');

    if (!sync.storageService) {
      return;
    }

    const ev = new Event('keys');
    ev.confirm = this.removeFromCache.bind(this, envelope);
    ev.storageServiceKey = sync.storageService.toArrayBuffer();

    return this.dispatchAndWait(ev);
  }
  async handleStickerPackOperation(
    envelope: EnvelopeClass,
    operations: Array<SyncMessageClass.StickerPackOperation>
  ) {
    const ENUM =
      window.textsecure.protobuf.SyncMessage.StickerPackOperation.Type;
    window.log.info('got sticker pack operation sync message');
    const ev = new Event('sticker-pack');
    ev.confirm = this.removeFromCache.bind(this, envelope);
    ev.stickerPacks = operations.map(operation => ({
      id: operation.packId ? operation.packId.toString('hex') : null,
      key: operation.packKey ? operation.packKey.toString('base64') : null,
      isInstall: operation.type === ENUM.INSTALL,
      isRemove: operation.type === ENUM.REMOVE,
    }));
    return this.dispatchAndWait(ev);
  }
  async handleVerified(envelope: EnvelopeClass, verified: VerifiedClass) {
    const ev = new Event('verified');
    ev.confirm = this.removeFromCache.bind(this, envelope);
    ev.verified = {
      state: verified.state,
      destination: verified.destination,
      destinationUuid: verified.destinationUuid,
      identityKey: verified.identityKey.toArrayBuffer(),
    };
    window.normalizeUuids(
      ev,
      ['verified.destinationUuid'],
      'message_receiver::handleVerified'
    );
    return this.dispatchAndWait(ev);
  }
  async handleRead(
    envelope: EnvelopeClass,
    read: Array<SyncMessageClass.Read>
  ) {
    const results = [];
    for (let i = 0; i < read.length; i += 1) {
      const ev = new Event('readSync');
      ev.confirm = this.removeFromCache.bind(this, envelope);
      ev.timestamp = envelope.timestamp.toNumber();
      ev.read = {
        envelopeTimestamp: envelope.timestamp.toNumber(),
        timestamp: read[i].timestamp.toNumber(),
        sender: read[i].sender,
        senderUuid: read[i].senderUuid,
      };
      window.normalizeUuids(
        ev,
        ['read.senderUuid'],
        'message_receiver::handleRead'
      );
      results.push(this.dispatchAndWait(ev));
    }
    return Promise.all(results);
  }
  handleContacts(envelope: EnvelopeClass, contacts: SyncMessageClass.Contacts) {
    window.log.info('contact sync');
    const { blob } = contacts;
    if (!blob) {
      throw new Error('MessageReceiver.handleContacts: blob field was missing');
    }

    this.removeFromCache(envelope);

    // Note: we do not return here because we don't want to block the next message on
    //   this attachment download and a lot of processing of that attachment.
    // tslint:disable-next-line no-floating-promises
    this.handleAttachment(blob).then(async attachmentPointer => {
      const results = [];
      const contactBuffer = new ContactBuffer(attachmentPointer.data);
      let contactDetails = contactBuffer.next();
      while (contactDetails !== undefined) {
        const contactEvent = new Event('contact');
        contactEvent.contactDetails = contactDetails;
        window.normalizeUuids(
          contactEvent,
          ['contactDetails.verified.destinationUuid'],
          'message_receiver::handleContacts::handleAttachment'
        );
        results.push(this.dispatchAndWait(contactEvent));

        contactDetails = contactBuffer.next();
      }

      const finalEvent = new Event('contactsync');
      results.push(this.dispatchAndWait(finalEvent));

      return Promise.all(results).then(() => {
        window.log.info('handleContacts: finished');
      });
    });
  }
  handleGroups(envelope: EnvelopeClass, groups: SyncMessageClass.Groups) {
    window.log.info('group sync');
    const { blob } = groups;

    this.removeFromCache(envelope);

    if (!blob) {
      throw new Error('MessageReceiver.handleGroups: blob field was missing');
    }

    // Note: we do not return here because we don't want to block the next message on
    //   this attachment download and a lot of processing of that attachment.
    // tslint:disable-next-line no-floating-promises
    this.handleAttachment(blob).then(async attachmentPointer => {
      const groupBuffer = new GroupBuffer(attachmentPointer.data);
      let groupDetails = groupBuffer.next() as any;
      const promises = [];
      while (groupDetails) {
        groupDetails.id = groupDetails.id.toBinary();
        const ev = new Event('group');
        ev.groupDetails = groupDetails;
        const promise = this.dispatchAndWait(ev).catch(e => {
          window.log.error('error processing group', e);
        });
        groupDetails = groupBuffer.next();
        promises.push(promise);
      }

      return Promise.all(promises).then(async () => {
        const ev = new Event('groupsync');
        return this.dispatchAndWait(ev);
      });
    });
  }
  async handleBlocked(
    envelope: EnvelopeClass,
    blocked: SyncMessageClass.Blocked
  ) {
    window.log.info('Setting these numbers as blocked:', blocked.numbers);
    await window.textsecure.storage.put('blocked', blocked.numbers);
    if (blocked.uuids) {
      window.normalizeUuids(
        blocked,
        blocked.uuids.map((_uuid: string, i: number) => `uuids.${i}`),
        'message_receiver::handleBlocked'
      );
      window.log.info('Setting these uuids as blocked:', blocked.uuids);
      await window.textsecure.storage.put('blocked-uuids', blocked.uuids);
    }

    const groupIds = map(blocked.groupIds, groupId => groupId.toBinary());
    window.log.info(
      'Setting these groups as blocked:',
      groupIds.map(groupId => `group(${groupId})`)
    );
    await window.textsecure.storage.put('blocked-groups', groupIds);

    this.removeFromCache(envelope);
    return;
  }
  isBlocked(number: string) {
    return window.textsecure.storage.get('blocked', []).includes(number);
  }
  isUuidBlocked(uuid: string) {
    return window.textsecure.storage.get('blocked-uuids', []).includes(uuid);
  }
  isGroupBlocked(groupId: string) {
    return window.textsecure.storage
      .get('blocked-groups', [])
      .includes(groupId);
  }
  cleanAttachment(attachment: AttachmentPointerClass) {
    return {
      ...omit(attachment, 'thumbnail'),
      cdnId: attachment.cdnId?.toString(),
      key: attachment.key ? attachment.key.toString('base64') : null,
      digest: attachment.digest ? attachment.digest.toString('base64') : null,
    };
  }
  private isLinkPreviewDateValid(value: unknown): value is number {
    return (
      typeof value === 'number' &&
      !Number.isNaN(value) &&
      Number.isFinite(value) &&
      value > 0
    );
  }
  private cleanLinkPreviewDate(value: unknown): number | null {
    if (this.isLinkPreviewDateValid(value)) {
      return value;
    }
    if (!value) {
      return null;
    }
    let result: unknown;
    try {
      result = (value as any).toNumber();
    } catch (err) {
      return null;
    }
    return this.isLinkPreviewDateValid(result) ? result : null;
  }
  async downloadAttachment(
    attachment: AttachmentPointerClass
  ): Promise<DownloadAttachmentType> {
    const encrypted = await this.server.getAttachment(
      attachment.cdnId || attachment.cdnKey,
      attachment.cdnNumber || 0
    );
    const { key, digest, size } = attachment;

    if (!digest) {
      throw new Error('Failure: Ask sender to update Signal and resend.');
    }

    const paddedData = await Crypto.decryptAttachment(
      encrypted,
      MessageReceiverInner.stringToArrayBufferBase64(key),
      MessageReceiverInner.stringToArrayBufferBase64(digest)
    );

    if (!isNumber(size)) {
      throw new Error(
        `downloadAttachment: Size was not provided, actual size was ${paddedData.byteLength}`
      );
    }

    const data = window.Signal.Crypto.getFirstBytes(paddedData, size);

    return {
      ...omit(attachment, 'digest', 'key'),
      data,
    };
  }
  async handleAttachment(
    attachment: AttachmentPointerClass
  ): Promise<DownloadAttachmentType> {
    const cleaned = this.cleanAttachment(attachment);
    return this.downloadAttachment(cleaned);
  }
  async handleEndSession(identifier: string) {
    window.log.info('got end session');
    const deviceIds = await window.textsecure.storage.protocol.getDeviceIds(
      identifier
    );

    return Promise.all(
      deviceIds.map(async deviceId => {
        const address = new window.libsignal.SignalProtocolAddress(
          identifier,
          deviceId
        );
        const sessionCipher = new window.libsignal.SessionCipher(
          window.textsecure.storage.protocol,
          address
        );

        window.log.info('deleting sessions for', address.toString());
        return sessionCipher.deleteAllSessionsForDevice();
      })
    );
  }

  // tslint:disable-next-line max-func-body-length cyclomatic-complexity
  async processDecrypted(envelope: EnvelopeClass, decrypted: DataMessageClass) {
    /* eslint-disable no-bitwise, no-param-reassign */
    const FLAGS = window.textsecure.protobuf.DataMessage.Flags;

    // Now that its decrypted, validate the message and clean it up for consumer
    //   processing
    // Note that messages may (generally) only perform one action and we ignore remaining
    //   fields after the first action.

    if (!envelope.timestamp || !decrypted.timestamp) {
      throw new Error('Missing timestamp on dataMessage or envelope');
    }

    const envelopeTimestamp = envelope.timestamp.toNumber();
    const decryptedTimestamp = decrypted.timestamp.toNumber();

    if (envelopeTimestamp !== decryptedTimestamp) {
      throw new Error(
        `Timestamp ${decrypted.timestamp} in DataMessage did not match envelope timestamp ${envelope.timestamp}`
      );
    }

    if (decrypted.flags == null) {
      decrypted.flags = 0;
    }
    if (decrypted.expireTimer == null) {
      decrypted.expireTimer = 0;
    }

    if (decrypted.flags & FLAGS.END_SESSION) {
      decrypted.body = null;
      decrypted.attachments = [];
      decrypted.group = null;
      return Promise.resolve(decrypted);
    } else if (decrypted.flags & FLAGS.EXPIRATION_TIMER_UPDATE) {
      decrypted.body = null;
      decrypted.attachments = [];
    } else if (decrypted.flags & FLAGS.PROFILE_KEY_UPDATE) {
      decrypted.body = null;
      decrypted.attachments = [];
    } else if (decrypted.flags !== 0) {
      throw new Error('Unknown flags in message');
    }

    if (decrypted.group) {
      decrypted.group.id = decrypted.group.id.toBinary();

      switch (decrypted.group.type) {
        case window.textsecure.protobuf.GroupContext.Type.UPDATE:
          decrypted.body = null;
          decrypted.attachments = [];
          break;
        case window.textsecure.protobuf.GroupContext.Type.QUIT:
          decrypted.body = null;
          decrypted.attachments = [];
          break;
        case window.textsecure.protobuf.GroupContext.Type.DELIVER:
          decrypted.group.name = null;
          decrypted.group.membersE164 = [];
          decrypted.group.avatar = null;
          break;
        default: {
          this.removeFromCache(envelope);
          const err = new Error('Unknown group message type');
          err.warn = true;
          throw err;
        }
      }
    }

    const attachmentCount = (decrypted.attachments || []).length;
    const ATTACHMENT_MAX = 32;
    if (attachmentCount > ATTACHMENT_MAX) {
      throw new Error(
        `Too many attachments: ${attachmentCount} included in one message, max is ${ATTACHMENT_MAX}`
      );
    }

    // Here we go from binary to string/base64 in all AttachmentPointer digest/key fields

    if (
      decrypted.group &&
      decrypted.group.type ===
        window.textsecure.protobuf.GroupContext.Type.UPDATE
    ) {
      if (decrypted.group.avatar) {
        decrypted.group.avatar = this.cleanAttachment(decrypted.group.avatar);
      }
    }

    decrypted.attachments = (decrypted.attachments || []).map(
      this.cleanAttachment.bind(this)
    );
    decrypted.preview = (decrypted.preview || []).map(item => ({
      ...item,
      date: this.cleanLinkPreviewDate(item.date),
<<<<<<< HEAD
      ...(item.image ? this.cleanAttachment(item.image) : {}),
=======
      ...(item.image ? { image: this.cleanAttachment(item.image) } : {}),
>>>>>>> b19a7675
    }));
    decrypted.contact = (decrypted.contact || []).map(item => {
      const { avatar } = item;

      if (!avatar || !avatar.avatar) {
        return item;
      }

      return {
        ...item,
        avatar: {
          ...item.avatar,
          avatar: this.cleanAttachment(item.avatar.avatar),
        },
      };
    });

    if (decrypted.quote && decrypted.quote.id) {
      decrypted.quote.id = decrypted.quote.id.toNumber();
    }

    if (decrypted.quote) {
      decrypted.quote.attachments = (decrypted.quote.attachments || []).map(
        item => {
          if (!item.thumbnail) {
            return item;
          }

          return {
            ...item,
            thumbnail: this.cleanAttachment(item.thumbnail),
          };
        }
      );
    }

    const { sticker } = decrypted;
    if (sticker) {
      if (sticker.packId) {
        sticker.packId = sticker.packId.toString('hex');
      }
      if (sticker.packKey) {
        sticker.packKey = sticker.packKey.toString('base64');
      }
      if (sticker.data) {
        sticker.data = this.cleanAttachment(sticker.data);
      }
    }

    const { delete: del } = decrypted;
    if (del) {
      if (del.targetSentTimestamp) {
        del.targetSentTimestamp = del.targetSentTimestamp.toNumber();
      }
    }

    const { reaction } = decrypted;
    if (reaction) {
      if (reaction.targetTimestamp) {
        reaction.targetTimestamp = reaction.targetTimestamp.toNumber();
      }
    }

    return Promise.resolve(decrypted);
    /* eslint-enable no-bitwise, no-param-reassign */
  }
}

export default class MessageReceiver {
  constructor(
    oldUsername: string,
    username: string,
    password: string,
    signalingKey: ArrayBuffer,
    options: {
      serverTrustRoot: string;
      retryCached?: string;
    }
  ) {
    const inner = new MessageReceiverInner(
      oldUsername,
      username,
      password,
      signalingKey,
      options
    );

    this.addEventListener = inner.addEventListener.bind(inner);
    this.close = inner.close.bind(inner);
    this.downloadAttachment = inner.downloadAttachment.bind(inner);
    this.getStatus = inner.getStatus.bind(inner);
    this.hasEmptied = inner.hasEmptied.bind(inner);
    this.removeEventListener = inner.removeEventListener.bind(inner);
    this.stopProcessing = inner.stopProcessing.bind(inner);
    this.unregisterBatchers = inner.unregisterBatchers.bind(inner);

    inner.connect();
  }

  addEventListener: (name: string, handler: Function) => void;
  close: () => Promise<void>;
  downloadAttachment: (
    attachment: AttachmentPointerClass
  ) => Promise<DownloadAttachmentType>;
  getStatus: () => number;
  hasEmptied: () => boolean;
  removeEventListener: (name: string, handler: Function) => void;
  stopProcessing: () => Promise<void>;
  unregisterBatchers: () => void;

  static stringToArrayBuffer = MessageReceiverInner.stringToArrayBuffer;
  static arrayBufferToString = MessageReceiverInner.arrayBufferToString;
  static stringToArrayBufferBase64 =
    MessageReceiverInner.stringToArrayBufferBase64;
  static arrayBufferToStringBase64 =
    MessageReceiverInner.arrayBufferToStringBase64;
}<|MERGE_RESOLUTION|>--- conflicted
+++ resolved
@@ -1952,11 +1952,7 @@
     decrypted.preview = (decrypted.preview || []).map(item => ({
       ...item,
       date: this.cleanLinkPreviewDate(item.date),
-<<<<<<< HEAD
-      ...(item.image ? this.cleanAttachment(item.image) : {}),
-=======
       ...(item.image ? { image: this.cleanAttachment(item.image) } : {}),
->>>>>>> b19a7675
     }));
     decrypted.contact = (decrypted.contact || []).map(item => {
       const { avatar } = item;
